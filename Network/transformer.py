# BERT architecture for the Masked Bidirectional Encoder Transformer
import torch
from torch import nn


class PreNorm(nn.Module):

    def __init__(self, dim, fn):
        """ PreNorm module to apply layer normalization before a given function
            :param:
                dim  -> int: Dimension of the input
                fn   -> nn.Module: The function to apply after layer normalization
            """
        super().__init__()
        self.norm = nn.LayerNorm(dim)
        self.fn = fn

    def forward(self, x, **kwargs):
        """ Forward pass through the PreNorm module
            :param:
                x        -> torch.Tensor: Input tensor
                **kwargs -> _ : Additional keyword arguments for the function
            :return
                torch.Tensor: Output of the function applied after layer normalization
        """
        return self.fn(self.norm(x), **kwargs)


class FeedForward(nn.Module):
    def __init__(self, dim, hidden_dim, dropout=0.):
        """ Initialize the Multi-Layer Perceptron (MLP).
            :param:
                dim        -> int : Dimension of the input
                dim        -> int : Dimension of the hidden layer
                dim        -> float : Dropout rate
        """
        super().__init__()
        self.net = nn.Sequential(
            nn.Linear(dim, hidden_dim, bias=True),
            nn.GELU(),
            nn.Dropout(dropout),
            nn.Linear(hidden_dim, dim, bias=True),
            nn.Dropout(dropout)
        )

    def forward(self, x):
        """ Forward pass through the MLP module.
            :param:
                x -> torch.Tensor: Input tensor
            :return
                torch.Tensor: Output of the function applied after layer
        """
        return self.net(x)


class Attention(nn.Module):
    def __init__(self, embed_dim, num_heads, dropout=0.):
        """ Initialize the Attention module.
            :param:
                embed_dim     -> int : Dimension of the embedding
                num_heads     -> int : Number of heads
                dropout       -> float : Dropout rate
        """
        super(Attention, self).__init__()
        self.dim = embed_dim
        self.mha = nn.MultiheadAttention(embed_dim, num_heads=num_heads, dropout=dropout, batch_first=True, bias=True)

    def forward(self, x):
        """ Forward pass through the Attention module.
            :param:
                x -> torch.Tensor: Input tensor
            :return
                attention_value  -> torch.Tensor: Output the value of the attention
                attention_weight -> torch.Tensor: Output the weight of the attention
        """
        attention_value, attention_weight = self.mha(x, x, x)
        return attention_value, attention_weight


class TransformerEncoder(nn.Module):
    def __init__(self, dim, depth, heads, mlp_dim, dropout=0.):
        """ Initialize the Attention module.
            :param:
                dim       -> int : number of hidden dimension of attention
                depth     -> int : number of layer for the transformer
                heads     -> int : Number of heads
                mlp_dim   -> int : number of hidden dimension for mlp
                dropout   -> float : Dropout rate
        """
        super().__init__()
        self.layers = nn.ModuleList([])
        for _ in range(depth):
            self.layers.append(nn.ModuleList([
                PreNorm(dim, Attention(dim, heads, dropout=dropout)),
                PreNorm(dim, FeedForward(dim, mlp_dim, dropout=dropout))
            ]))

    def forward(self, x):
        """ Forward pass through the Attention module.
            :param:
                x -> torch.Tensor: Input tensor
            :return
                x -> torch.Tensor: Output of the Transformer
                l_attn -> list(torch.Tensor): list of the attention
        """
        l_attn = []
        for attn, ff in self.layers:
            attention_value, attention_weight = attn(x)
            x = attention_value + x
            x = ff(x) + x
            l_attn.append(attention_weight)
        return x, l_attn


class MaskTransformer(nn.Module):
    def __init__(self, img_size=256, hidden_dim=768,text_tokens=128,text_seqlen=16, codebook_size=1024, depth=24, heads=8, mlp_dim=3072, dropout=0.1, nclass=1000):
        """ Initialize the Transformer model.
            :param:
                img_size       -> int:     Input image size (default: 256)
                hidden_dim     -> int:     Hidden dimension for the transformer (default: 768)
                codebook_size  -> int:     Size of the codebook (default: 1024)
                depth          -> int:     Depth of the transformer (default: 24)
                heads          -> int:     Number of attention heads (default: 8)
                mlp_dim        -> int:     MLP dimension (default: 3072)
                dropout        -> float:   Dropout rate (default: 0.1)
                nclass         -> int:     Number of classes (default: 1000)
        """

        super().__init__()
        self.nclass = nclass
        self.patch_size = img_size // 16
        self.codebook_size = codebook_size
        self.text_seqlen = text_seqlen
        self.text_tokens = text_tokens
        
        self.prev_size = codebook_size+1+nclass+1
        self.tok_emb = nn.Embedding(self.prev_size+text_tokens, hidden_dim)  # +1 for the mask of the viz token, +1 for mask of the class
        self.pos_emb = nn.init.trunc_normal_(nn.Parameter(torch.zeros(1, (self.patch_size*self.patch_size) + self.text_seqlen, hidden_dim)), 0., 0.02)

        # First layer before the Transformer block
        self.first_layer = nn.Sequential(
            nn.LayerNorm(hidden_dim, eps=1e-12),
            nn.Dropout(p=dropout),
            nn.Linear(in_features=hidden_dim, out_features=hidden_dim),
            nn.GELU(),
            nn.LayerNorm(hidden_dim, eps=1e-12),
            nn.Dropout(p=dropout),
            nn.Linear(in_features=hidden_dim, out_features=hidden_dim),
        )

        self.transformer = TransformerEncoder(dim=hidden_dim, depth=depth, heads=heads, mlp_dim=mlp_dim, dropout=dropout)

        # Last layer after the Transformer block
        self.last_layer = nn.Sequential(
            nn.LayerNorm(hidden_dim, eps=1e-12),
            nn.Dropout(p=dropout),
            nn.Linear(in_features=hidden_dim, out_features=hidden_dim),
            nn.GELU(),
            nn.LayerNorm(hidden_dim, eps=1e-12),
        )

        # Bias for the last linear output
        self.bias = nn.Parameter(torch.zeros((self.patch_size*self.patch_size) + self.text_seqlen, codebook_size+1+nclass+1 + self.text_tokens))

<<<<<<< HEAD
    def forward(self, img_token, y=None, text_code=None,  drop_label=None, return_attn=False, eval=False):
=======
    def forward(self, img_token, y=None, text_code=None, drop_label=None, return_attn=False):
>>>>>>> 89337dd6
        """ Forward.
            :param:
                img_token      -> torch.LongTensor: bsize x 16 x 16, the encoded image tokens
                y              -> torch.LongTensor: condition class to generate
                drop_label     -> torch.BoolTensor: either or not to drop the condition
                return_attn    -> Bool: return the attn for visualization
            :return:
                logit:         -> torch.FloatTensor: bsize x path_size*path_size * 1024, the predicted logit
                attn:          -> list(torch.FloatTensor): list of attention for visualization
        """
        b, w, h = img_token.size()
<<<<<<< HEAD
        
=======

        if y.ndim > 1:
            # y is our text tokens if it is [B, N] so we give dummy conditioning.
            y = torch.zeros_like(y[:, 0])

        if drop_label.ndim > 1:
            drop_label = drop_label[:, 0]

>>>>>>> 89337dd6
        cls_token = y.view(b, -1) + self.codebook_size + 1  # Shift the class token by the amount of codebook

        cls_token[drop_label] = self.codebook_size + 1 + self.nclass  # Drop condition
        # input = torch.cat([img_token.view(b, -1), cls_token.view(b, -1)], -1)  # concat visual tokens and class tokens
<<<<<<< HEAD
        # st()
        text_code_ = torch.clone(text_code)
        unmasked_ids = torch.where(text_code_ != 1024)
        text_code_[unmasked_ids] = text_code_[unmasked_ids] + self.prev_size
        # st()
        
        input = torch.cat([img_token.view(b, -1),text_code_],-1)
        # st()
=======
        text_code = torch.where(text_code == self.codebook_size, text_code, text_code + self.prev_size)
        input = torch.cat([img_token.view(b, -1), text_code],-1)
>>>>>>> 89337dd6
        tok_embeddings = self.tok_emb(input)
        
        # Position embedding
        pos_embeddings = self.pos_emb
        x = tok_embeddings + pos_embeddings.repeat(tok_embeddings.shape[0],1,1)

        # transformer forward pass
        x = self.first_layer(x)
        x, attn = self.transformer(x)
        x = self.last_layer(x)

        logit = torch.matmul(x, self.tok_emb.weight.T) + self.bias   # Shared layer with the embedding

        if return_attn:  # return list of attention
            return logit[:, :self.patch_size * self.patch_size, :self.codebook_size + 1], attn

        text_logit = logit[:, self.patch_size*self.patch_size:, self.prev_size:]
        return logit[:, :self.patch_size*self.patch_size, :self.codebook_size+1], text_logit<|MERGE_RESOLUTION|>--- conflicted
+++ resolved
@@ -162,11 +162,7 @@
         # Bias for the last linear output
         self.bias = nn.Parameter(torch.zeros((self.patch_size*self.patch_size) + self.text_seqlen, codebook_size+1+nclass+1 + self.text_tokens))
 
-<<<<<<< HEAD
-    def forward(self, img_token, y=None, text_code=None,  drop_label=None, return_attn=False, eval=False):
-=======
     def forward(self, img_token, y=None, text_code=None, drop_label=None, return_attn=False):
->>>>>>> 89337dd6
         """ Forward.
             :param:
                 img_token      -> torch.LongTensor: bsize x 16 x 16, the encoded image tokens
@@ -178,9 +174,6 @@
                 attn:          -> list(torch.FloatTensor): list of attention for visualization
         """
         b, w, h = img_token.size()
-<<<<<<< HEAD
-        
-=======
 
         if y.ndim > 1:
             # y is our text tokens if it is [B, N] so we give dummy conditioning.
@@ -189,24 +182,12 @@
         if drop_label.ndim > 1:
             drop_label = drop_label[:, 0]
 
->>>>>>> 89337dd6
         cls_token = y.view(b, -1) + self.codebook_size + 1  # Shift the class token by the amount of codebook
 
         cls_token[drop_label] = self.codebook_size + 1 + self.nclass  # Drop condition
         # input = torch.cat([img_token.view(b, -1), cls_token.view(b, -1)], -1)  # concat visual tokens and class tokens
-<<<<<<< HEAD
-        # st()
-        text_code_ = torch.clone(text_code)
-        unmasked_ids = torch.where(text_code_ != 1024)
-        text_code_[unmasked_ids] = text_code_[unmasked_ids] + self.prev_size
-        # st()
-        
-        input = torch.cat([img_token.view(b, -1),text_code_],-1)
-        # st()
-=======
         text_code = torch.where(text_code == self.codebook_size, text_code, text_code + self.prev_size)
         input = torch.cat([img_token.view(b, -1), text_code],-1)
->>>>>>> 89337dd6
         tok_embeddings = self.tok_emb(input)
         
         # Position embedding
